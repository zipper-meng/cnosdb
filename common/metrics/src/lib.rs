<<<<<<< HEAD
use std::ops::Not;

=======
pub mod count;
pub mod duration;
pub mod gauge;
pub mod histogram;
pub mod label;
pub mod metric;
pub mod metric_register;
pub mod metric_type;
pub mod metric_value;
pub mod prom_reporter;
pub mod reporter;

use std::any::Any;
use std::fmt::Debug;
use std::ops::Not;

pub use duration::DURATION_MAX;
>>>>>>> 5a70213f
use once_cell::sync::Lazy;
use prometheus::{
    default_registry, gather, linear_buckets, register_histogram_vec, register_int_counter_vec,
    HistogramOpts, HistogramVec, IntCounter, IntCounterVec, Opts,
};
use trace::error;

// note: metrics references influxdb_iox
// https://github.com/influxdata/influxdb_iox/tree/main/metrics
use crate::metric::Metric;
use crate::metric_value::MetricValue;
use crate::reporter::Reporter;

pub trait Measure: Debug {
    fn report(&self, reporter: &mut dyn Reporter);
    fn as_any(&self) -> &dyn Any;
}

pub trait CreateMetricRecorder {
    type Options: Sized + Send + Sync + Debug;
    fn create(option: &Self::Options) -> Self;
}

impl<T: Default> CreateMetricRecorder for T {
    type Options = ();
    fn create(_: &Self::Options) -> Self {
        T::default()
    }
}

/// example:
///
/// ```rust
/// use metrics::histogram::{U64Histogram, U64HistogramOptions};
/// use metrics::metric_register::MetricsRegister;
///
///fn example()  {
///    let register = MetricsRegister::default();
///    let options = U64HistogramOptions::new(vec![1, 10, 20, 30, 40, 50, 60, 70, 80, 90]);
///    let metric = register.register_metric::<U64Histogram>("example", "example metrics", options);
///    let histogram = metric.recorder([("database", "test"), ("tenant", "cnosdb")]);
///    histogram.record(5);
/// }
///
/// ```

pub trait MetricRecorder: CreateMetricRecorder + Clone + Debug {
    type Recorder;
    fn recorder(&self) -> Self::Recorder;
    fn metric_type() -> metric_type::MetricType;
    fn value(&self) -> MetricValue;
}

impl<T: MetricRecorder + 'static> Measure for Metric<T> {
    fn report(&self, reporter: &mut dyn Reporter) {
        reporter.start(self.name, self.description, self.metric_type);
        self.shard.report(&self.labels, reporter);
        reporter.stop()
    }

    fn as_any(&self) -> &dyn Any {
        self
    }
}

pub const NAMESPACE: &str = "cnosdb";

pub const SERVER_SUBSYSTEM: &str = "server";
pub const SERVER_HTTP: &str = "server_http";
pub const SERVER_HTTP_WRITE: &str = "server_http_write";
pub const SERVER_HTTP_QUERY: &str = "server_http_query";

pub const SERVER_GRPC: &str = "grpc";
pub const TSKV_SUBSYSTEM: &str = "tskv";

pub static QUERY_SUCCESS: Lazy<IntCounterVec> = Lazy::new(|| {
    register_int_counter_vec!(
        Opts::new("success", "num of query success requests")
            .namespace(NAMESPACE)
            .subsystem(SERVER_HTTP_QUERY),
        &["user", "db"]
    )
    .expect("query metric cannot be created")
});

pub static QUERY_FAILED: Lazy<IntCounterVec> = Lazy::new(|| {
    register_int_counter_vec!(
        Opts::new("failure", "num of query failures")
            .namespace(NAMESPACE)
            .subsystem(SERVER_HTTP_QUERY),
        &["user", "db"]
    )
    .expect("query metric cannot be created")
});

pub static WRITE_SUCCESS: Lazy<IntCounterVec> = Lazy::new(|| {
    register_int_counter_vec!(
        Opts::new("write_success", "total num of point write success",)
            .namespace(NAMESPACE)
            .subsystem(SERVER_HTTP_WRITE),
        &["user", "db"]
    )
    .expect("query metric cannot be created")
});

pub static WRITE_FAILURE: Lazy<IntCounterVec> = Lazy::new(|| {
    register_int_counter_vec!(
        Opts::new("write_failure", "total num of point write failed",)
            .namespace(NAMESPACE)
            .subsystem(SERVER_HTTP_WRITE),
        &["user", "db"]
    )
    .expect("query metric cannot be created")
});

pub static QUERY_DURATION: Lazy<HistogramVec> = Lazy::new(|| {
    register_histogram_vec!(
        HistogramOpts::new("milliseconds", "total latency distribution of query read",)
            .namespace(NAMESPACE)
            .subsystem(SERVER_HTTP_QUERY)
            .buckets(linear_buckets(0.0, 200.0, 2000).unwrap()),
        &["user", "db"],
    )
    .expect("query metric cannot be created")
});

pub static WRITE_DURATION: Lazy<HistogramVec> = Lazy::new(|| {
    register_histogram_vec!(
        HistogramOpts::new("milliseconds", "total latency distribution of point write",)
            .namespace(NAMESPACE)
            .subsystem(SERVER_HTTP_WRITE)
            .buckets(linear_buckets(0.0, 200.0, 2000).unwrap()),
        &["user", "db"]
    )
    .expect("query metric cannot be created")
});

pub fn sample_query_read_duration(user: &str, db: &str, success: bool, delta: f64) {
    if success {
        QUERY_SUCCESS.with_label_values(&[db, user]).inc()
    } else {
        QUERY_FAILED.with_label_values(&[db, user]).inc()
    }
    if delta.eq(&0.0).not() {
        QUERY_DURATION.with_label_values(&[user, db]).observe(delta)
    }
}

pub fn sample_point_write_duration(user: &str, db: &str, success: bool, delta: f64) {
    if success {
        WRITE_SUCCESS.with_label_values(&[user, db]).inc()
    } else {
        WRITE_FAILURE.with_label_values(&[user, db]).inc()
    }
    WRITE_DURATION.with_label_values(&[user, db]).observe(delta)
}

pub static COMPACTION_SUCCESS: Lazy<IntCounter> = Lazy::new(|| {
    IntCounter::with_opts(
        Opts::new(
            "compaction_success_total",
            "total success num of compaction",
        )
        .namespace(NAMESPACE)
        .subsystem(TSKV_SUBSYSTEM),
    )
    .expect("tskv metric cannot be created")
});

pub static COMPACTION_FAILED: Lazy<IntCounter> = Lazy::new(|| {
    IntCounter::with_opts(
        Opts::new("compaction_failed_total", "total failed num of compaction")
            .namespace(NAMESPACE)
            .subsystem(TSKV_SUBSYSTEM),
    )
    .expect("tskv metric cannot be created")
});

pub static COMPACTION_DURATION: Lazy<HistogramVec> = Lazy::new(|| {
    HistogramVec::new(
        HistogramOpts::new(
            "compaction_duration_seconds",
            "total duration distribution of compaction",
        )
        .namespace(NAMESPACE)
        .subsystem(TSKV_SUBSYSTEM)
        .buckets(linear_buckets(0.0, 300.0, 2400).unwrap()),
        &["db", "ts_family", "level"],
    )
    .expect("tskv metric cannot be created")
});

pub fn init_tskv_metrics_recorder() {
    default_registry()
        .register(Box::new(COMPACTION_SUCCESS.clone()))
        .expect("tskv metrics collector cannot be registered");
    default_registry()
        .register(Box::new(COMPACTION_FAILED.clone()))
        .expect("tskv metrics collector cannot be registered");
    default_registry()
        .register(Box::new(COMPACTION_DURATION.clone()))
        .expect("tskv metrics collector cannot be registered");
}

pub fn incr_compaction_success() {
    COMPACTION_SUCCESS.inc();
}

pub fn incr_compaction_failed() {
    COMPACTION_FAILED.inc();
}

pub fn sample_tskv_compaction_duration(db: &str, ts_family: &str, level: &str, delta: f64) {
    COMPACTION_DURATION
        .with_label_values(&[db, ts_family, level])
        .observe(delta)
}

pub fn gather_metrics() -> Vec<u8> {
    use prometheus::Encoder;
    let encoder = prometheus::TextEncoder::new();

    let mut buffer = Vec::new();
    if let Some(e) = encoder.encode(gather().as_ref(), &mut buffer).err() {
        error!("could not encode metrics: {}", e)
    }
    buffer
}<|MERGE_RESOLUTION|>--- conflicted
+++ resolved
@@ -1,7 +1,3 @@
-<<<<<<< HEAD
-use std::ops::Not;
-
-=======
 pub mod count;
 pub mod duration;
 pub mod gauge;
@@ -19,7 +15,6 @@
 use std::ops::Not;
 
 pub use duration::DURATION_MAX;
->>>>>>> 5a70213f
 use once_cell::sync::Lazy;
 use prometheus::{
     default_registry, gather, linear_buckets, register_histogram_vec, register_int_counter_vec,
