--- conflicted
+++ resolved
@@ -1,28 +1,6 @@
-<<<<<<< HEAD
-#![allow(dead_code, unused_imports, unused_variables)]
-
-use std::fs;
-
-use crypto::aes;
-use crypto::aes::KeySize::KeySize256;
-use crypto::blockmodes::PkcsPadding;
-use crypto::buffer::BufferResult::BufferUnderflow;
-use crypto::buffer::{ReadBuffer, RefReadBuffer, RefWriteBuffer, WriteBuffer};
-use crypto::digest::Digest;
-use crypto::md5::Md5;
-use crypto::symmetriccipher::SymmetricCipherError;
-use rand::rngs::OsRng;
-use rand::RngCore;
-use rsa::pkcs1::{DecodeRsaPublicKey, EncodeRsaPrivateKey, EncodeRsaPublicKey};
-use rsa::pkcs8::LineEnding;
-use rsa::{PaddingScheme, PublicKey, RsaPrivateKey, RsaPublicKey};
-
-use crate::LicenseResult;
-=======
 #![allow(dead_code)]
 
 use std::fs;
->>>>>>> 5a70213f
 
 use crypto::aes;
 use crypto::aes::KeySize::KeySize256;
@@ -183,13 +161,6 @@
 }
 
 mod test {
-<<<<<<< HEAD
-    use rand::rngs::OsRng;
-    use rand::RngCore;
-
-    use crate::rsa_aes::RsaAes;
-=======
->>>>>>> 5a70213f
 
     #[test]
     fn test_aes256() {
