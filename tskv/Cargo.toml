--- conflicted
+++ resolved
@@ -10,12 +10,8 @@
 trace  = { path = "../trace" }
 utils  = { path = "../utils"  }
 
-<<<<<<< HEAD
-crossbeam = "0.8"
-=======
 
 async-channel = "1.7.1"
->>>>>>> d9c9456e
 chrono = "0.4"
 core_affinity = "0.5.10"
 futures = { version = "0.3", features = ["std", "thread-pool"] }
