use std::{collections::HashMap, io::Result as IoResultExt, sync, sync::Arc, thread::JoinHandle};

use ::models::{FieldInfo, InMemPoint, SeriesInfo, Tag, ValueType};
use futures::stream::SelectNextSome;
use models::{FieldId, SeriesId, Timestamp};
use parking_lot::{Mutex, RwLock};
use protos::models::Points;
use protos::{
    kv_service::{WritePointsRpcRequest, WritePointsRpcResponse, WriteRowsRpcRequest},
    models as fb_models,
};
use snafu::ResultExt;
use tokio::{
    runtime::Builder,
    sync::{
        mpsc::{self, UnboundedReceiver, UnboundedSender},
        oneshot,
    },
};
use trace::{debug, error, info, trace, warn};

use crate::memcache::MemRaw;
use crate::{
    compaction::{self, run_flush_memtable_job, CompactReq, FlushReq},
    context::GlobalContext,
    error::{self, Result},
    file_manager::{self, FileManager},
    file_utils,
    index::db_index,
    kv_option::{DBOptions, Options, QueryOption, TseriesFamDesc, TseriesFamOpt, WalConfig},
    memcache::{DataType, MemCache},
    record_file::Reader,
    summary,
    summary::{Summary, SummaryProcessor, SummaryTask, VersionEdit},
    tseries_family::{SuperVersion, TimeRange, Version},
    tsm::TsmTombstone,
    version_set,
    version_set::VersionSet,
    wal::{self, WalEntryType, WalManager, WalTask},
    Error, Task, TseriesFamilyId,
};

pub struct Entry {
    pub series_id: u64,
}

pub struct TsKv {
    options: Arc<Options>,
    version_set: Arc<RwLock<VersionSet>>,

    wal_sender: UnboundedSender<WalTask>,
    db_index: Arc<RwLock<db_index::DBIndex>>,

    flush_task_sender: UnboundedSender<Arc<Mutex<Vec<FlushReq>>>>,
    compact_task_sender: UnboundedSender<TseriesFamilyId>,
    summary_task_sender: UnboundedSender<SummaryTask>,
}

impl TsKv {
    pub async fn open(opt: Options, ts_family_num: u32) -> Result<Self> {
        let shared_options = Arc::new(opt);
        let (flush_task_sender, flush_task_receiver) = mpsc::unbounded_channel();
        let (compact_task_sender, compact_task_receiver) = mpsc::unbounded_channel();
<<<<<<< HEAD
        let (version_set, summary) =
            Self::recover(shared_options.clone(), flush_task_sender.clone()).await;
        let fidx = db_index::DBIndex::new(&shared_options.index_conf.path);

=======
        let (version_set, summary) = Self::recover(
            shared_options.clone(),
            flush_task_sender.clone(),
            ts_family_num,
            shared_options.ts_family.clone(),
        )
        .await;
        let mut fidx = ForwardIndex::new(&shared_options.forward_index_conf.path);
        fidx.load_cache_file()
            .await
            .map_err(|err| Error::LogRecordErr { source: err })?;
>>>>>>> 95a6d270
        let (wal_sender, wal_receiver) = mpsc::unbounded_channel();
        let (summary_task_sender, summary_task_receiver) = mpsc::unbounded_channel();
        let core = Self {
            options: shared_options,
            db_index: Arc::new(RwLock::new(fidx)),
            version_set,
            wal_sender,
            flush_task_sender,
            compact_task_sender: compact_task_sender.clone(),
            summary_task_sender: summary_task_sender.clone(),
        };
        core.run_wal_job(wal_receiver);
        core.run_flush_job(
            flush_task_receiver,
            summary.global_context().clone(),
            summary.version_set().clone(),
            summary_task_sender.clone(),
            compact_task_sender.clone(),
        );
        core.run_compact_job(
            compact_task_receiver,
            summary.global_context().clone(),
            summary.version_set().clone(),
            summary_task_sender.clone(),
        );
        core.run_summary_job(summary, summary_task_receiver, summary_task_sender);

        Ok(core)
    }

    async fn recover(
        opt: Arc<Options>,
        flush_task_sender: UnboundedSender<Arc<Mutex<Vec<FlushReq>>>>,
        ts_family_num: u32,
        ts_family_opt: Arc<TseriesFamOpt>,
    ) -> (Arc<RwLock<VersionSet>>, Summary) {
        if !file_manager::try_exists(&opt.db.db_path) {
            std::fs::create_dir_all(&opt.db.db_path)
                .context(error::IOSnafu)
                .unwrap();
        }
        let summary_file = file_utils::make_summary_file(&opt.db.db_path, 0);
        let summary = if file_manager::try_exists(&summary_file) {
            Summary::recover(opt.db.clone(), ts_family_num, ts_family_opt)
                .await
                .unwrap()
        } else {
            Summary::new(opt.db.clone(), ts_family_num, ts_family_opt)
                .await
                .unwrap()
        };
        let version_set = summary.version_set().clone();
        let wal_manager = WalManager::new(opt.wal.clone());
        wal_manager
            .recover(
                version_set.clone(),
                summary.global_context().clone(),
                flush_task_sender,
            )
            .await
            .unwrap();

        (version_set.clone(), summary)
    }

    pub async fn write(
        &self,
        write_batch: WritePointsRpcRequest,
    ) -> Result<WritePointsRpcResponse> {
        let shared_write_batch = Arc::new(write_batch.points);
        let fb_points = flatbuffers::root::<fb_models::Points>(&shared_write_batch)
            .context(error::InvalidFlatbufferSnafu)?;

        // get or create forward index
        for point in fb_points.points().unwrap() {
            let mut info =
                SeriesInfo::from_flatbuffers(&point).context(error::InvalidModelSnafu)?;
            self.db_index
                .write()
                .add_series_if_not_exists(&mut info)
                .await
                .context(error::ForwardIndexErrSnafu)?;
        }

        // write wal
        let (cb, rx) = oneshot::channel();
        self.wal_sender
            .send(WalTask::Write {
                points: shared_write_batch.clone(),
                cb,
            })
            .map_err(|err| Error::Send)?;
        let (seq, _) = rx.await.context(error::ReceiveSnafu)??;
        self.insert_cache(seq, &fb_points).await;
        Ok(WritePointsRpcResponse {
            version: 1,
            points: vec![],
        })
    }

    pub async fn read_point(&self, sid: SeriesId, time_range: &TimeRange, field_id: FieldId) {
        let mut super_version: Option<Arc<SuperVersion>> = None;
        {
            let version_set = self.version_set.read();
            if let Some(tsf) = version_set.get_tsfamily_immut(sid) {
                super_version = Some(tsf.super_version());
            } else {
                warn!("ts_family with sid {} not found.", sid);
            }
        };
        if let Some(sv) = super_version {
            // get data from memcache
            if let Some(mem_entry) = sv.caches.mut_cache.read().data_cache.get(&field_id) {
                info!("memcache::{}::{}", sid.clone(), field_id);
                mem_entry.read_cell(time_range);
            }

            // get data from delta_memcache
            if let Some(mem_entry) = sv.caches.delta_mut_cache.read().data_cache.get(&field_id) {
                info!("delta memcache::{}::{}", sid.clone(), field_id);
                mem_entry.read_cell(time_range);
            }

            // get data from immut_delta_memcache
            for mem_cache in sv.caches.delta_immut_cache.iter() {
                if mem_cache.read().flushed {
                    continue;
                }
                if let Some(mem_entry) = mem_cache.read().data_cache.get(&field_id) {
                    info!("delta im_memcache::{}::{}", sid.clone(), field_id);
                    mem_entry.read_cell(time_range);
                }
            }

            // get data from im_memcache
            for mem_cache in sv.caches.immut_cache.iter() {
                if mem_cache.read().flushed {
                    continue;
                }
                if let Some(mem_entry) = mem_cache.read().data_cache.get(&field_id) {
                    info!("im_memcache::{}::{}", sid.clone(), field_id);
                    mem_entry.read_cell(time_range);
                }
            }

            // get data from levelinfo
            for level_info in sv.version.levels_info.iter() {
                if level_info.level == 0 {
                    continue;
                }
                info!("levelinfo::{}::{}", sid.clone(), field_id);
                level_info.read_column_file(sv.ts_family_id, field_id, time_range);
            }

            // get data from delta
            let level_info = sv.version.levels_info();
            info!("delta::{}::{}", sid.clone(), field_id);
            level_info[0].read_column_file(sv.ts_family_id, field_id, time_range);
        }
    }

    pub async fn read(&self, sids: Vec<SeriesId>, time_range: &TimeRange, fields: Vec<FieldId>) {
        for sid in sids {
            for field_id in fields.iter() {
                self.read_point(sid, time_range, *field_id).await;
            }
        }
    }

    pub async fn delete_series(
        &self,
        sids: Vec<SeriesId>,
        min: Timestamp,
        max: Timestamp,
    ) -> Result<()> {
        let series_infos = self.db_index.read().get_series_info_list(&sids);
        let timerange = TimeRange {
            max_ts: max,
            min_ts: min,
        };
        let path = self.options.db.db_path.clone();
        for mut series_info in series_infos {
            let mut super_version: Option<Arc<SuperVersion>> = None;
            {
                let vs = self.version_set.read();
                if let Some(tsf) = vs.get_tsfamily_immut(series_info.series_id()) {
                    tsf.delete_cache(&TimeRange {
                        min_ts: min,
                        max_ts: max,
                    })
                    .await;
                    super_version = Some(tsf.super_version())
                }
            };

            if let Some(sv) = super_version {
                for level in sv.version.levels_info() {
                    if level.time_range.overlaps(&timerange) {
                        for column_file in level.files.iter() {
                            if column_file.time_range().overlaps(&timerange) {
                                let field_ids: Vec<FieldId> = series_info
                                    .field_infos()
                                    .iter()
                                    .map(|f| f.field_id())
                                    .collect();
                                let mut tombstone =
                                    TsmTombstone::open_for_write(&path, column_file.file_id())?;
                                tombstone.add_range(&field_ids, min, max)?;
                                tombstone.flush()?;
                            }
                        }
                    }
                }
            }
        }

        Ok(())
    }

    pub async fn insert_cache(&self, seq: u64, ps: &Points<'_>) {
        if let Some(points) = ps.points() {
            let mut version_set = self.version_set.write();
            for point in points.iter() {
                let p = InMemPoint::from(point);
                let sid = p.series_id();
                if let Some(tsf) = version_set.get_tsfamily(sid) {
                    for f in p.fields().iter() {
                        tsf.put_mutcache(
                            &mut MemRaw {
                                seq,
                                ts: point.timestamp() as i64,
                                field_id: f.field_id(),
                                field_type: f.value_type,
                                val: &f.value,
                            },
                            self.flush_task_sender.clone(),
                        )
                        .await
                    }
                } else {
                    warn!("ts_family for sid {} not found.", sid);
                }
            }
        }
    }

    fn run_wal_job(&self, mut receiver: UnboundedReceiver<WalTask>) {
        warn!("job 'WAL' starting.");
        let wal_opt = self.options.wal.clone();
        let mut wal_manager = WalManager::new(wal_opt);
        let f = async move {
            while let Some(x) = receiver.recv().await {
                match x {
                    WalTask::Write { points, cb } => {
                        // write wal
                        let ret = wal_manager.write(WalEntryType::Write, &points).await;
                        let send_ret = cb.send(ret);
                        match send_ret {
                            Ok(wal_result) => {}
                            Err(err) => {
                                warn!("send WAL write result failed.")
                            }
                        }
                    }
                }
            }
        };
        tokio::spawn(f);
        warn!("job 'WAL' started.");
    }

    fn run_flush_job(
        &self,
        mut receiver: UnboundedReceiver<Arc<Mutex<Vec<FlushReq>>>>,
        ctx: Arc<GlobalContext>,
        version_set: Arc<RwLock<VersionSet>>,
        summary_task_sender: UnboundedSender<SummaryTask>,
        compact_task_sender: UnboundedSender<TseriesFamilyId>,
    ) {
        let f = async move {
            while let Some(x) = receiver.recv().await {
                run_flush_memtable_job(
                    x.clone(),
                    ctx.clone(),
                    HashMap::new(),
                    version_set.clone(),
                    summary_task_sender.clone(),
                    compact_task_sender.clone(),
                )
                .await
                .unwrap();
            }
        };
        tokio::spawn(f);
        warn!("Flush task handler started");
    }

    fn run_compact_job(
        &self,
        mut receiver: UnboundedReceiver<TseriesFamilyId>,
        ctx: Arc<GlobalContext>,
        version_set: Arc<RwLock<VersionSet>>,
        summary_task_sender: UnboundedSender<SummaryTask>,
    ) {
        tokio::spawn(async move {
            while let Some(ts_family_id) = receiver.recv().await {
                if let Some(tsf) = version_set.read().get_tsfamily_by_tf_id(ts_family_id) {
                    if let Some(compact_req) = tsf.pick_compaction() {
                        match compaction::run_compaction_job(compact_req, ctx.clone()) {
                            Ok(version_edits) => {
                                let (summary_tx, summary_rx) = oneshot::channel();
                                let ret = summary_task_sender.send(SummaryTask {
                                    edits: version_edits,
                                    cb: summary_tx,
                                });
                                // TODO Handle summary result using summary_rx.
                            }
                            Err(e) => {
                                error!("Compaction job failed: {}", e);
                            }
                        }
                    }
                }
            }
        });
    }

    fn run_summary_job(
        &self,
        summary: Summary,
        mut summary_task_receiver: UnboundedReceiver<SummaryTask>,
        summary_task_sender: UnboundedSender<SummaryTask>,
    ) {
        let f = async move {
            let mut summary_processor = summary::SummaryProcessor::new(Box::new(summary));
            while let Some(x) = summary_task_receiver.recv().await {
                debug!("Apply Summary task");
                summary_processor.batch(x);
                summary_processor.apply().await;
            }
        };
        tokio::spawn(f);
        warn!("Summary task handler started");
    }

    pub fn start(tskv: TsKv, mut req_rx: UnboundedReceiver<Task>) {
        warn!("job 'main' starting.");
        let f = async move {
            while let Some(command) = req_rx.recv().await {
                match command {
                    Task::WritePoints { req, tx } => {
                        warn!("writing points.");
                        match tskv.write(req).await {
                            Ok(resp) => {
                                let _ret = tx.send(Ok(resp));
                            }
                            Err(err) => {
                                let _ret = tx.send(Err(err));
                            }
                        }
                        warn!("write points completed.");
                    }
                    _ => panic!("unimplemented."),
                }
            }
        };

        tokio::spawn(f);
        warn!("job 'main' started.");
    }

    pub fn version_set(&self) -> Arc<RwLock<VersionSet>> {
        self.version_set.clone()
    }
    pub async fn query(&self, _opt: QueryOption) -> Result<Option<Entry>> {
        Ok(None)
    }
}<|MERGE_RESOLUTION|>--- conflicted
+++ resolved
@@ -61,12 +61,7 @@
         let shared_options = Arc::new(opt);
         let (flush_task_sender, flush_task_receiver) = mpsc::unbounded_channel();
         let (compact_task_sender, compact_task_receiver) = mpsc::unbounded_channel();
-<<<<<<< HEAD
-        let (version_set, summary) =
-            Self::recover(shared_options.clone(), flush_task_sender.clone()).await;
-        let fidx = db_index::DBIndex::new(&shared_options.index_conf.path);
-
-=======
+
         let (version_set, summary) = Self::recover(
             shared_options.clone(),
             flush_task_sender.clone(),
@@ -74,11 +69,8 @@
             shared_options.ts_family.clone(),
         )
         .await;
-        let mut fidx = ForwardIndex::new(&shared_options.forward_index_conf.path);
-        fidx.load_cache_file()
-            .await
-            .map_err(|err| Error::LogRecordErr { source: err })?;
->>>>>>> 95a6d270
+
+        let fidx = db_index::DBIndex::new(&shared_options.index_conf.path);
         let (wal_sender, wal_receiver) = mpsc::unbounded_channel();
         let (summary_task_sender, summary_task_receiver) = mpsc::unbounded_channel();
         let core = Self {
