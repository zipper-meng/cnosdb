use std::collections::{HashMap, HashSet};
use std::path::PathBuf;
use std::sync::Arc;

use models::meta_data::VnodeId;
use models::predicate::domain::{ResolvedPredicate, TimeRange, TimeRanges};
use models::schema::Precision;
<<<<<<< HEAD
use models::{ColumnId, SeriesId, SeriesKey, TagKey, TagValue};
use protos::kv_service::{raft_write_command, WritePointsResponse};
use protos::models as fb_models;
=======
use models::utils::unite_id;
use models::{ColumnId, SeriesId, SeriesKey};
use protos::kv_service::*;
>>>>>>> 2f331dd4
use snafu::ResultExt;
use tokio::sync::RwLock;
use trace::{debug, error, info, warn, SpanContext, SpanExt, SpanRecorder};

use crate::database::Database;
use crate::error::Result;
use crate::index::ts_index::TSIndex;
use crate::schema::error::SchemaError;
use crate::summary::CompactMeta;
use crate::tseries_family::TseriesFamily;
use crate::{file_utils, Error, SnapshotFileMeta, TsKvContext, VersionEdit, VnodeSnapshot};

#[derive(Clone)]
pub struct VnodeStorage {
    pub id: VnodeId,
    pub ctx: Arc<TsKvContext>,
    pub db: Arc<RwLock<Database>>,
    pub ts_index: Arc<TSIndex>,
    pub ts_family: Arc<RwLock<TseriesFamily>>,
}

impl VnodeStorage {
    pub async fn apply(
        &self,
        ctx: &replication::ApplyContext,
        command: raft_write_command::Command,
    ) -> Result<Vec<u8>> {
        match command {
            raft_write_command::Command::WriteData(cmd) => {
                let precision = Precision::from(cmd.precision as u8);
                if let Err(err) = self.write(ctx, cmd.data, precision, None).await {
                    if ctx.apply_type == replication::APPLY_TYPE_WAL {
                        info!("recover: write points: {}", err);
                    } else {
                        return Err(err);
                    }
                }

                Ok(vec![])
            }

            raft_write_command::Command::DropTable(cmd) => {
                self.drop_table(&cmd.table).await?;
                Ok(vec![])
            }

            raft_write_command::Command::DropColumn(cmd) => {
                if let Err(err) = self.drop_table_column(&cmd.table, &cmd.column).await {
                    if ctx.apply_type == replication::APPLY_TYPE_WAL {
                        info!("recover: drop column: {}", err);
                    } else {
                        return Err(err);
                    }
                }
                Ok(vec![])
            }

            raft_write_command::Command::UpdateTags(cmd) => {
                self.update_tags_value(ctx, &cmd).await?;
                Ok(vec![])
            }

            raft_write_command::Command::DeleteFromTable(cmd) => {
                self.delete_from_table(&cmd).await?;
                Ok(vec![])
            }
        }
    }

    async fn write(
        &self,
        ctx: &replication::ApplyContext,
        points: Vec<u8>,
        precision: Precision,
        span_ctx: Option<&SpanContext>,
    ) -> Result<WritePointsResponse> {
        let span_recorder = SpanRecorder::new(span_ctx.child_span("tskv engine write cache"));
        let fb_points = flatbuffers::root::<protos::models::Points>(&points)
            .context(crate::error::InvalidFlatbufferSnafu)?;
        let tables = fb_points.tables().ok_or(Error::InvalidPointTable)?;

        let (mut recover_from_wal, mut strict_write) = (false, None);
        if ctx.apply_type == replication::APPLY_TYPE_WAL {
            (recover_from_wal, strict_write) = (true, Some(true));
        }

        let write_group = {
            let mut span_recorder = span_recorder.child("build write group");
            self.db
                .read()
                .await
                .build_write_group(
                    precision,
                    tables,
                    self.ts_index.clone(),
                    recover_from_wal,
                    strict_write,
                )
                .await
                .map_err(|err| {
                    span_recorder.error(err.to_string());
                    err
                })?
        };

        let res = {
            let mut span_recorder = span_recorder.child("put points");
            match self
                .ts_family
                .read()
                .await
                .put_points(ctx.index, write_group)
            {
                Ok(points_number) => Ok(WritePointsResponse { points_number }),
                Err(err) => {
                    span_recorder.error(err.to_string());
                    Err(err)
                }
            }
        };

        let sender = self.ctx.flush_task_sender.clone();
        self.ts_family.write().await.check_to_flush(sender).await;

        res
    }

    pub async fn drop_table(&self, table: &str) -> Result<()> {
        // TODO Create global DropTable flag for droping the same table at the same time.
        let db_owner = self.db.read().await.owner();
        let schemas = self.db.read().await.get_schemas();
        if let Some(fields) = schemas.get_table_schema(table)? {
            let column_ids: Vec<ColumnId> = fields.columns().iter().map(|f| f.id).collect();
            info!(
                "Drop table: deleting {} columns in table: {db_owner}.{table}",
                column_ids.len()
            );

            let series_ids = self.ts_index.get_series_id_list(table, &[]).await?;
            self.ts_family
                .write()
                .await
                .delete_series(&series_ids, &TimeRange::all());

            info!(
<<<<<<< HEAD
                "Drop table: vnode {vnode_id} deleting {} fields in table: {db_owner}.{table}",
                column_ids.len() * series_ids.len()
=======
                "Drop table: vnode {} deleting {} fields in table: {db_owner}.{table}",
                self.id,
                field_ids.len()
>>>>>>> 2f331dd4
            );

            let version = self.ts_family.read().await.super_version();
            version
                .add_tombstone(&series_ids, &column_ids, &TimeRange::all())
                .await?;

            info!(
                "Drop table: index {} deleting {} fields in table: {db_owner}.{table}",
                self.id,
                series_ids.len()
            );

            for sid in series_ids {
                self.ts_index.del_series_info(sid).await?;
            }
        }

        Ok(())
    }

    pub async fn drop_table_column(&self, table: &str, column_name: &str) -> Result<()> {
        let db_name = self.db.read().await.db_name();
        let schema = self
            .db
            .read()
            .await
            .get_table_schema(table)?
            .ok_or_else(|| SchemaError::TableNotFound {
                database: db_name.to_string(),
                table: table.to_string(),
            })?;

        let column_id = schema
            .column(column_name)
            .ok_or_else(|| SchemaError::FieldNotFound {
                database: db_name.to_string(),
                table: table.to_string(),
                field: column_name.to_string(),
            })?
            .id;

        self.drop_table_columns(table, &[column_id]).await?;

        Ok(())
    }

    async fn update_tags_value(
        &self,
        ctx: &replication::ApplyContext,
        cmd: &UpdateTagsRequest,
    ) -> Result<()> {
        let new_tags = cmd
            .new_tags
            .iter()
            .cloned()
            .map(
                |protos::kv_service::UpdateSetValue { key, value }| crate::UpdateSetValue {
                    key,
                    value,
                },
            )
            .collect::<Vec<_>>();

        let mut series = Vec::with_capacity(cmd.matched_series.len());
        for key in cmd.matched_series.iter() {
            let ss = SeriesKey::decode(key).map_err(|_| {
                Error::InvalidParam {
            reason:
                "Deserialize 'matched_series' of 'UpdateTagsRequest' failed, expected: SeriesKey"
                    .to_string(),
        }
            })?;
            series.push(ss);
        }

        // 准备数据
        // 获取待更新的 series key，更新后的 series key 及其对应的 series id
        let mut check_conflict = true;
        if ctx.apply_type == replication::APPLY_TYPE_WAL {
            check_conflict = false;
        }
        let (old_series_keys, new_series_keys, sids) = self
            .ts_index
            .prepare_update_tags_value(&new_tags, &series, check_conflict)
            .await?;

        if cmd.dry_run {
            return Ok(());
        }

        // 更新索引
        if let Err(err) = self
            .ts_index
            .update_series_key(old_series_keys, new_series_keys, sids, false)
            .await
        {
            error!(
                "Update tags value tag of TSIndex({}): {}",
                self.ts_index.path().display(),
                err
            );

            return Err(crate::error::Error::IndexErr { source: err });
        }

        Ok(())
    }

    async fn delete_from_table(&self, cmd: &DeleteFromTableRequest) -> Result<()> {
        let predicate =
            bincode::deserialize::<ResolvedPredicate>(&cmd.predicate).map_err(|err| {
                Error::InvalidParam {
                    reason: format!("Predicate of delete_from_table is invalid, error: {err}"),
                }
            })?;

        let tag_domains = predicate.tags_filter();
        let series_ids = {
            let table_schema = match self.db.read().await.get_table_schema(&cmd.table)? {
                None => return Ok(()),
                Some(schema) => schema,
            };

            self.ts_index
                .get_series_ids_by_domains(table_schema.as_ref(), tag_domains)
                .await?
        };

        // 执行delete，删除缓存 & 写墓碑文件
        let time_ranges = predicate.time_ranges();
        self.delete(&cmd.table, &series_ids, &time_ranges).await
    }

    /// Flush caches into TSM file, create a new Version of the Vnode, then:
    /// 1. Make hard links point to all TSM files in the Version in snapshot directory,
    /// 2. Copy series index in Vnode into snapshot directory,
    /// 3. Save current Version as a summary file in snapshot directory.
    /// Then return VnodeSnapshot.
    ///
    /// For one Vnode, multi snapshot may exist at a time.
    pub async fn create_snapshot(&self) -> Result<VnodeSnapshot> {
        debug!("Snapshot: create snapshot on vnode: {}", self.id);

        let vnode_id = self.id;
        let (vnode_optional, vnode_index_optional) = self
            .ctx
            .version_set
            .read()
            .await
            .get_tsfamily_tsindex_by_tf_id(vnode_id)
            .await;
        if let Some(vnode) = vnode_optional {
            // Get snapshot directory.
            let storage_opt = self.ctx.options.storage.clone();
            let tenant_database = vnode.read().await.tenant_database();

            let snapshot_id = chrono::Local::now().format("%d%m%Y_%H%M%S_%3f").to_string();
            let snapshot_dir =
                storage_opt.snapshot_sub_dir(tenant_database.as_str(), vnode_id, &snapshot_id);
            let index_dir = storage_opt.index_dir(tenant_database.as_str(), vnode_id);
            let delta_dir = storage_opt.delta_dir(tenant_database.as_str(), vnode_id);
            let tsm_dir = storage_opt.tsm_dir(tenant_database.as_str(), vnode_id);
            let snap_index_dir =
                storage_opt.snapshot_index_dir(tenant_database.as_str(), vnode_id, &snapshot_id);
            let snap_delta_dir =
                storage_opt.snapshot_delta_dir(tenant_database.as_str(), vnode_id, &snapshot_id);
            let snap_tsm_dir =
                storage_opt.snapshot_tsm_dir(tenant_database.as_str(), vnode_id, &snapshot_id);

            let (flush_req_optional, mut ve_summary_snapshot) = {
                let mut vnode_wlock = vnode.write().await;
                vnode_wlock.switch_to_immutable();
                let flush_req_optional = vnode_wlock.build_flush_req(true);
                let mut _file_metas = HashMap::new();
                let ve_summary_snapshot = vnode_wlock.build_version_edit(&mut _file_metas);
                (flush_req_optional, ve_summary_snapshot)
            };

            // Run force flush
            let last_seq_no = match flush_req_optional {
                Some(flush_req) => {
                    let last_seq_no = flush_req.high_seq_no;
                    if let Some(ve_flushed_files) = crate::compaction::run_flush_memtable_job(
                        flush_req,
                        self.ctx.clone(),
                        false,
                    )
                    .await?
                    {
                        // Normally flushed, and generated some tsm/delta files.
                        debug!("Snapshot: flush vnode {vnode_id} succeed.");
                        ve_summary_snapshot
                            .add_files
                            .extend(ve_flushed_files.add_files);
                    } else {
                        // Flushed but not generate any file.
                        warn!("Snapshot: flush vnode {vnode_id} did not generated any file.");
                    }
                    last_seq_no
                }
                None => 0,
            };

            // Do snapshot, file system operations.
            let files = {
                let _vnode_rlock = vnode.read().await;

                debug!(
                    "Snapshot: removing snapshot directory {}.",
                    snapshot_dir.display()
                );
                let _ = std::fs::remove_dir_all(&snapshot_dir);

                fn create_snapshot_dir(dir: &PathBuf) -> Result<()> {
                    std::fs::create_dir_all(dir).with_context(|_| {
                        debug!(
                            "Snapshot: failed to create snapshot directory {}.",
                            dir.display()
                        );
                        crate::error::CreateFileSnafu { path: dir.clone() }
                    })
                }
                debug!(
                    "Snapshot: creating snapshot directory {}.",
                    snapshot_dir.display()
                );
                create_snapshot_dir(&snap_delta_dir)?;
                create_snapshot_dir(&snap_tsm_dir)?;

                // Copy index directory.
                if let Some(vnode_index) = vnode_index_optional {
                    if let Err(e) = vnode_index.flush().await {
                        error!("Snapshot: failed to flush vnode index: {e}.");
                        return Err(Error::IndexErr { source: e });
                    }
                    if let Err(e) = dircpy::copy_dir(&index_dir, &snap_index_dir) {
                        error!(
                            "Snapshot: failed to copy vnode index directory {} to {}: {e}",
                            index_dir.display(),
                            snap_index_dir.display()
                        );
                        return Err(Error::IO { source: e });
                    }
                } else {
                    debug!("Snapshot: no vnode index, skipped coping.")
                }

                let mut files = Vec::with_capacity(ve_summary_snapshot.add_files.len());
                for f in ve_summary_snapshot.add_files {
                    // Get tsm/delta file path and snapshot file path
                    let (file_path, snapshot_path) = if f.is_delta {
                        (
                            file_utils::make_delta_file(&delta_dir, f.file_id),
                            file_utils::make_delta_file(&snap_delta_dir, f.file_id),
                        )
                    } else {
                        (
                            file_utils::make_tsm_file(&tsm_dir, f.file_id),
                            file_utils::make_tsm_file(&snap_tsm_dir, f.file_id),
                        )
                    };

                    files.push(SnapshotFileMeta::from(&f));

                    // Create hard link to tsm/delta file.
                    debug!(
                        "Snapshot: creating hard link {} to {}.",
                        file_path.display(),
                        snapshot_path.display()
                    );
                    if let Err(e) = std::fs::hard_link(&file_path, &snapshot_path)
                        .context(crate::error::IOSnafu)
                    {
                        error!(
                            "Snapshot: failed to create hard link {} to {}: {e}.",
                            file_path.display(),
                            snapshot_path.display()
                        );
                        return Err(e);
                    }
                }

                files
            };

            let (tenant, database) = models::schema::split_owner(tenant_database.as_str());
            let snapshot = VnodeSnapshot {
                snapshot_id,
                node_id: 0,
                tenant: tenant.to_string(),
                database: database.to_string(),
                vnode_id,
                files,
                last_seq_no,
            };
            debug!("Snapshot: created snapshot: {snapshot:?}");
            Ok(snapshot)
        } else {
            // Vnode not found
            warn!("Snapshot: vnode {vnode_id} not found.");
            Err(Error::VnodeNotFound { vnode_id })
        }
    }

    /// Build a new Vnode from the VersionSnapshot, existing Vnode with the same VnodeId
    /// will be deleted.
    pub async fn apply_snapshot(&self, snapshot: VnodeSnapshot) -> Result<()> {
        debug!("Snapshot: apply snapshot {snapshot:?} to create new vnode.");
        let VnodeSnapshot {
            snapshot_id: _,
            node_id: _,
            tenant,
            database,
            vnode_id,
            files,
            last_seq_no,
        } = snapshot;
        let tenant_database = models::schema::make_owner(&tenant, &database);
        let storage_opt = self.ctx.options.storage.clone();

        let mut db_wlock = self.db.write().await;
        if db_wlock.get_tsfamily(vnode_id).is_some() {
            warn!("Snapshot: removing existing vnode {vnode_id}.");
            db_wlock
                .del_tsfamily(vnode_id, self.ctx.summary_task_sender.clone())
                .await;
            let vnode_dir = storage_opt.ts_family_dir(&tenant_database, vnode_id);
            debug!(
                "Snapshot: removing existing vnode directory {}.",
                vnode_dir.display()
            );
            if let Err(e) = std::fs::remove_dir_all(&vnode_dir) {
                error!(
                    "Snapshot: failed to remove existing vnode directory {}.",
                    vnode_dir.display()
                );
                return Err(Error::IO { source: e });
            }
        }

        let version_edit = VersionEdit {
            has_seq_no: true,
            seq_no: last_seq_no,
            add_files: files
                .iter()
                .map(|f| CompactMeta {
                    file_id: f.file_id,
                    file_size: f.file_id,
                    tsf_id: vnode_id,
                    level: f.level,
                    min_ts: f.min_ts,
                    max_ts: f.max_ts,
                    high_seq: last_seq_no,
                    low_seq: 0,
                    is_delta: f.level == 0,
                })
                .collect(),
            add_tsf: true,
            tsf_id: vnode_id,
            tsf_name: tenant_database,
            ..Default::default()
        };
        debug!("Snapshot: created version edit {version_edit:?}");

        // Create new vnode.
        if let Err(e) = db_wlock
            .add_tsfamily(vnode_id, Some(version_edit), self.ctx.clone())
            .await
        {
            error!("Snapshot: failed to create vnode {vnode_id}: {e}");
            return Err(e);
        }
        // Create series index for vnode.
        if let Err(e) = db_wlock.get_ts_index_or_add(vnode_id).await {
            error!("Snapshot: failed to create index for vnode {vnode_id}: {e}");
            return Err(e);
        }

        Ok(())
    }

    /// Delete the snapshot directory of a Vnode, all snapshots will be deleted.
    pub async fn delete_snapshot(&self) -> Result<()> {
        let vnode_id = self.id;
        debug!("Snapshot: create snapshot on vnode: {vnode_id}");
        let vnode_optional = self
            .ctx
            .version_set
            .read()
            .await
            .get_tsfamily_by_tf_id(vnode_id)
            .await;
        if let Some(vnode) = vnode_optional {
            let tenant_database = vnode.read().await.tenant_database();
            let storage_opt = self.ctx.options.storage.clone();
            let snapshot_dir = storage_opt.snapshot_dir(tenant_database.as_str(), vnode_id);
            debug!(
                "Snapshot: removing snapshot directory {}.",
                snapshot_dir.display()
            );
            std::fs::remove_dir_all(&snapshot_dir).with_context(|_| {
                error!(
                    "Snapshot: failed to remove snapshot directory {}.",
                    snapshot_dir.display()
                );
                crate::error::DeleteFileSnafu { path: snapshot_dir }
            })?;
            Ok(())
        } else {
            // Vnode not found
            warn!("Snapshot: vnode {vnode_id} not found.");
            Err(Error::VnodeNotFound { vnode_id })
        }
    }

    async fn drop_table_columns(&self, table: &str, column_ids: &[ColumnId]) -> Result<()> {
        // TODO Create global DropTable flag for droping the same table at the same time.
        let db_rlock = self.db.read().await;
        let db_owner = db_rlock.owner();
        let schemas = db_rlock.get_schemas();
        if let Some(fields) = schemas.get_table_schema(table)? {
            let table_column_ids: HashSet<ColumnId> =
                fields.columns().iter().map(|f| f.id).collect();
            let mut to_drop_column_ids = Vec::with_capacity(column_ids.len());
            for cid in column_ids {
                if table_column_ids.contains(cid) {
                    to_drop_column_ids.push(*cid);
                }
            }

<<<<<<< HEAD
            let time_range = TimeRange::all();
            for (ts_family_id, ts_family) in db_rlock.ts_families().iter() {
                // TODO: Concurrent delete on ts_family.
                // TODO: Limit parallel delete to 1.
                if let Some(ts_index) = db_rlock.get_ts_index(*ts_family_id) {
                    let series_ids = ts_index.get_series_id_list(table, &[]).await?;
                    info!(
                        "Drop table: vnode {ts_family_id} deleting {} fields in table: {db_owner}.{table}", series_ids.len() * to_drop_column_ids.len()
                    );

                    ts_family
                        .write()
                        .await
                        .drop_columns(&series_ids, &to_drop_column_ids);

                    let version = ts_family.read().await.super_version();
                    version
                        .add_tombstone(&series_ids, &to_drop_column_ids, &time_range)
                        .await?;
                } else {
                    continue;
                }
            }
=======
            let time_ranges = TimeRanges::all();
            let series_ids = self.ts_index.get_series_id_list(table, &[]).await?;
            let field_ids: Vec<u64> = series_ids
                .iter()
                .flat_map(|sid| to_drop_column_ids.iter().map(|fid| unite_id(*fid, *sid)))
                .collect();
            info!(
                "drop table column: vnode: {} deleting {} fields in table: {db_owner}.{table}",
                self.id,
                field_ids.len()
            );

            self.ts_family.write().await.drop_columns(&field_ids);
            let version = self.ts_family.read().await.super_version();
            version.add_tsm_tombstone(&field_ids, &time_ranges).await?;
>>>>>>> 2f331dd4
        }

        Ok(())
    }

    pub async fn delete(
        &self,
        table: &str,
        series_ids: &[SeriesId],
        time_ranges: &TimeRanges,
    ) -> Result<()> {
        let vnode = self.ts_family.read().await;
        let db_name = self.db.read().await.db_name();
        vnode.delete_series_by_time_ranges(series_ids, time_ranges);

        let column_ids = self
            .db
            .read()
            .await
            .get_table_schema(table)?
            .ok_or_else(|| SchemaError::TableNotFound {
                database: db_name.to_string(),
                table: table.to_string(),
            })?
            .column_ids();

<<<<<<< HEAD
=======
        let field_ids = series_ids
            .iter()
            .flat_map(|sid| column_ids.iter().map(|fid| unite_id(*fid, *sid)))
            .collect::<Vec<_>>();

        trace::debug!(
            "delete from table: vnode {} deleting {} fields in table: {table}",
            self.id,
            field_ids.len()
        );

>>>>>>> 2f331dd4
        let version = vnode.super_version();

        // Stop compaction when doing delete TODO

        for time_range in time_ranges.time_ranges() {
            version
                .add_tombstone(series_ids, &column_ids, time_range)
                .await?;
        }

        Ok(())
    }
}<|MERGE_RESOLUTION|>--- conflicted
+++ resolved
@@ -5,15 +5,8 @@
 use models::meta_data::VnodeId;
 use models::predicate::domain::{ResolvedPredicate, TimeRange, TimeRanges};
 use models::schema::Precision;
-<<<<<<< HEAD
-use models::{ColumnId, SeriesId, SeriesKey, TagKey, TagValue};
-use protos::kv_service::{raft_write_command, WritePointsResponse};
-use protos::models as fb_models;
-=======
-use models::utils::unite_id;
 use models::{ColumnId, SeriesId, SeriesKey};
-use protos::kv_service::*;
->>>>>>> 2f331dd4
+use protos::kv_service::{raft_write_command, WritePointsResponse, *};
 use snafu::ResultExt;
 use tokio::sync::RwLock;
 use trace::{debug, error, info, warn, SpanContext, SpanExt, SpanRecorder};
@@ -159,14 +152,9 @@
                 .delete_series(&series_ids, &TimeRange::all());
 
             info!(
-<<<<<<< HEAD
-                "Drop table: vnode {vnode_id} deleting {} fields in table: {db_owner}.{table}",
-                column_ids.len() * series_ids.len()
-=======
                 "Drop table: vnode {} deleting {} fields in table: {db_owner}.{table}",
                 self.id,
-                field_ids.len()
->>>>>>> 2f331dd4
+                column_ids.len() * series_ids.len()
             );
 
             let version = self.ts_family.read().await.super_version();
@@ -598,47 +586,22 @@
                 }
             }
 
-<<<<<<< HEAD
             let time_range = TimeRange::all();
-            for (ts_family_id, ts_family) in db_rlock.ts_families().iter() {
-                // TODO: Concurrent delete on ts_family.
-                // TODO: Limit parallel delete to 1.
-                if let Some(ts_index) = db_rlock.get_ts_index(*ts_family_id) {
-                    let series_ids = ts_index.get_series_id_list(table, &[]).await?;
-                    info!(
-                        "Drop table: vnode {ts_family_id} deleting {} fields in table: {db_owner}.{table}", series_ids.len() * to_drop_column_ids.len()
-                    );
-
-                    ts_family
-                        .write()
-                        .await
-                        .drop_columns(&series_ids, &to_drop_column_ids);
-
-                    let version = ts_family.read().await.super_version();
-                    version
-                        .add_tombstone(&series_ids, &to_drop_column_ids, &time_range)
-                        .await?;
-                } else {
-                    continue;
-                }
-            }
-=======
-            let time_ranges = TimeRanges::all();
             let series_ids = self.ts_index.get_series_id_list(table, &[]).await?;
-            let field_ids: Vec<u64> = series_ids
-                .iter()
-                .flat_map(|sid| to_drop_column_ids.iter().map(|fid| unite_id(*fid, *sid)))
-                .collect();
             info!(
                 "drop table column: vnode: {} deleting {} fields in table: {db_owner}.{table}",
                 self.id,
-                field_ids.len()
+                series_ids.len() * to_drop_column_ids.len()
             );
 
-            self.ts_family.write().await.drop_columns(&field_ids);
+            self.ts_family
+                .write()
+                .await
+                .drop_columns(&series_ids, &to_drop_column_ids);
             let version = self.ts_family.read().await.super_version();
-            version.add_tsm_tombstone(&field_ids, &time_ranges).await?;
->>>>>>> 2f331dd4
+            version
+                .add_tombstone(&series_ids, &to_drop_column_ids, &time_range)
+                .await?;
         }
 
         Ok(())
@@ -665,20 +628,6 @@
             })?
             .column_ids();
 
-<<<<<<< HEAD
-=======
-        let field_ids = series_ids
-            .iter()
-            .flat_map(|sid| column_ids.iter().map(|fid| unite_id(*fid, *sid)))
-            .collect::<Vec<_>>();
-
-        trace::debug!(
-            "delete from table: vnode {} deleting {} fields in table: {table}",
-            self.id,
-            field_ids.len()
-        );
-
->>>>>>> 2f331dd4
         let version = vnode.super_version();
 
         // Stop compaction when doing delete TODO
