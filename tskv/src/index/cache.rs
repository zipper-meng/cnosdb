<<<<<<< HEAD
use std::num::NonZeroUsize;
use std::path::{Path, PathBuf};
use std::sync::Arc;

use lru::LruCache;
use models::{SeriesId, SeriesKey};

=======
use std::sync::Arc;

use lru_cache::ShardedCache;
use models::{SeriesId, SeriesKey};

>>>>>>> 5a70213f
pub struct SeriesKeyInfo {
    pub key: SeriesKey,
    pub hash: u64,
    pub id: SeriesId,
}
pub struct ForwardIndexCache {
    id_map: ShardedCache<SeriesId, Arc<SeriesKeyInfo>>,
    hash_map: ShardedCache<u64, Arc<SeriesKeyInfo>>,
}

impl ForwardIndexCache {
    pub fn new(size: usize) -> Self {
        Self {
            id_map: ShardedCache::with_capacity(size),
            hash_map: ShardedCache::with_capacity(size),
        }
    }

    pub fn add(&self, info: SeriesKeyInfo) {
        let id = info.id;
        let hash = info.hash;
        let info_ref = Arc::new(info);

        self.id_map.insert(id, info_ref.clone());
        self.hash_map.insert(hash, info_ref);
    }

    pub fn del(&self, id: SeriesId, hash: u64) {
        self.id_map.remove(&id);
        self.hash_map.remove(&hash);
    }

    pub fn get_series_id_by_key(&self, key: &SeriesKey) -> Option<SeriesId> {
        let hash = key.hash();

        if let Some(info) = self.hash_map.get(&hash) {
            if info.key.eq(key) {
                return Some(info.id);
            }
        }

        None
    }

    pub fn get_series_key_by_id(&self, id: SeriesId) -> Option<SeriesKey> {
        self.id_map.get(&id).map(|info| info.key.clone())
    }
}<|MERGE_RESOLUTION|>--- conflicted
+++ resolved
@@ -1,18 +1,8 @@
-<<<<<<< HEAD
-use std::num::NonZeroUsize;
-use std::path::{Path, PathBuf};
-use std::sync::Arc;
-
-use lru::LruCache;
-use models::{SeriesId, SeriesKey};
-
-=======
 use std::sync::Arc;
 
 use lru_cache::ShardedCache;
 use models::{SeriesId, SeriesKey};
 
->>>>>>> 5a70213f
 pub struct SeriesKeyInfo {
     pub key: SeriesKey,
     pub hash: u64,
